--- conflicted
+++ resolved
@@ -8,7 +8,6 @@
 import itertools
 
 class ToT():
-<<<<<<< HEAD
     """
     Creates a tree of thoughts (ToT) wrapper around an LLM. 
 
@@ -234,233 +233,6 @@
     
 class CoT(ToT):
     """
-=======
-    """
-    Creates a tree of thoughts (ToT) wrapper around an LLM. 
-
-    Is called exactly like an LLM, just executes a chain of thought to get answer.
-
-    Based on code from this paper: https://arxiv.org/pdf/2305.10601.pdf
-    """
-
-    num_steps: int = 3               # the depth of the chain of thought tree
-    num_select_sample: int = 2       # how many samples to keep exploring at the level of the tree
-    num_generate_samples: int = 3    # how many samples to generate for each sample of the tree (branching fraction)
-    verbose: bool = False            # weather or not to print out the CoT
-    selection_method: str = 'greedy' # Describes how set of best possible solutions is selected. Can either be 'greedy' or 'sample'.
-    max_num_tries: int = 3           # maximum number of tries to get a score or final answer before it gives up.
-    return_boolean: bool = True      # flag which, when set to true, forces CoT to output a boolean string (either "true" or "false")
-    get_samples_prompt: str = ''     # prompt to get the samples. Requires "Problem" and "Previous_CoT" as placeholders
-    get_scores_prompt: str = ''      # prompt to get the scores. Requiress "CoT" as a placeholder.
-    get_answer_prompt: str = ''      # prompt to get the final answer. Requires "CoT" and "Problem" as a placeholder.
-
-    def __init__(self, llm, **kwargs):
-        for key, value in kwargs.items():
-            setattr(self, key, value)
-        
-        self.llm = llm
-
-        # Check if the neccessary prompts have been loaded into the config
-        if len(self.get_samples_prompt) == 0:
-            raise AssertionError('Sample prompt must be included in CoT configuration')
-        if len(self.get_scores_prompt) == 0:
-            raise AssertionError('Score prompt must be included in CoT configuration')
-        if len(self.get_answer_prompt) == 0:
-            raise AssertionError('Answer prompt must be included in CoT configuration')
-
-    def get_samples(self, problem, previous_CoT):
-        """
-        Takes an input problem, 'problem', and an existing chain of thought, 'previous_CoT', 
-        and outputs a continued/enchanced chain of thought.
-
-        Note that y may simply be an empty string, especially if this is
-        in the first layer of the CoT. 
-        """
-        samples = []
-        for _ in range(self.num_generate_samples):
-            prompt = self.get_samples_prompt.format(
-                    Problem=problem, 
-                    Previous_CoT=previous_CoT,
-            )
-            samples.append(self.llm(prompt = prompt))
-        return samples
-
-    def get_score(self, problem, current_CoT):
-        """
-        Takes as input a problem, 'problem', and a chain of thought about that
-        problem, 'current_CoT', and returns an integer to rate how likely the chain
-        of thought is able to solve the problem.
-
-        1 means that the thougths on correctness are fundamentally incorrect, 
-        5 means that the thoughts on correctness are correct but do not reach a conclusion
-        10 means the thoughts on correctness reach a solid conclusion.
-        
-        Note that this method returns 0 if it cannot get a proper integer from the llm
-        """
-        score = None
-        num_tries = 0
-        while score is None and num_tries < self.max_num_tries:
-
-            prompt = self.get_scores_prompt.format(
-                        CoT = current_CoT,
-            )
-            potential_score = self.llm(prompt=prompt)
-
-            try:
-                score = int(potential_score)
-            except ValueError as e:
-                score = None
-                if self.verbose:
-                    print("INFO: Failed to get properly formatted score, trying again.")
-
-            num_tries +=1
-
-        if score is None: 
-            score = 0
-            if self.verbose:
-                print("ERROR: Failed to get properly formatted score. Returning 0")
-
-        return score
-    
-    def get_final_answer(self, problem, current_CoT):
-        """
-        Takes as input a problem, 'problem', and a chain of thought, 'current_CoT', 
-        and returns an answer to the problem, stripped of all the chains of thought.
-        """
-        
-        prompt = self.get_answer_prompt.format(
-            Problem = problem,
-            CoT = current_CoT,
-        )
-
-        return self.llm(prompt = prompt)
-
-    def get_final_bool_answer(self, problem, current_CoT):
-        """
-        Takes as input a problem, 'problem', and a chain of thought, 'current_CoT', 
-        and returns an answer to the problem, stripped of all the chains of thought.
-
-        Note that this method forces the output to be a string representing
-        a boolean. If after max_num_tries this is not the case, this method
-        will output an empty string as the answer. 
-        """
-        
-        num_tries = 0
-        answer = None
-        while answer is None and num_tries < self.max_num_tries:
-            prompt = self.get_answer_prompt.format(
-                Problem = problem,
-                CoT = current_CoT,
-            )
-            potential_answer = self.llm(prompt=prompt)
-            
-            cleaned = potential_answer.lower().strip()
-            if cleaned == "true" or cleaned == "false": #check if answer is a boolean
-                answer = potential_answer
-            elif self.verbose:
-                print("INFO: Failed to get properly formatted final answer, trying again.")
-
-            num_tries += 1
-
-        if answer is None: 
-            answer = ""
-            if self.verbose:
-                print("ERROR: Failed to get properly formatted final answer. Returning blank string")
-
-        return answer
- 
-    def solve(self,x):
-        """
-        Executes the equivalent of BFS solve to use a tree of thoughts to solve the problem.
-        
-            x: the input prompt given to the ToT
-
-        For each level of the tree of thoughts this algorithm executes these steps:
-            (1) for each node at the previous level, the algorithm
-                generates a set of samples which are continuations
-                (or initializations if the node is the root) of
-                chains of thoughts.
-            (2) for each continuation of a chain of thoughts produced
-                at this level, the language model ranks them in order
-                of likelihood of answering the problem correctly
-            (3) the algorithm selects a set of thoughts to keep based 
-                on the above scoring
-
-        Returns a list of thoughts, ys, which are the most likely 
-        candidates to being correct chains of thoughts to solve the 
-        problem at the bottom of the tree.
-        """
-
-        ys = [''] #current output candidates
-        infos = []
-
-        for step in range(self.num_steps):
-
-            #generation
-            new_ys = [self.get_samples(x, y) for y in ys]
-            new_ys = list(itertools.chain(*new_ys))
-            ids = list(range(len(new_ys)))
-
-            #evaluation 
-            values = [self.get_score(x, y) for y in new_ys]
-
-            #selection
-            if self.selection_method == 'greedy':     
-                # gets the best N=num_select_sample choices
-                select_ids = sorted(ids, key=lambda x: values[x], reverse=True)[:self.num_select_sample]
-            elif self.selection_method == 'sample':
-                # weighted samples from all possible options to get N=num_select_sample choices.
-                ps = np.array(values) / sum(values)
-                select_ids = np.random.choice(ids, size=self.num_select_sample, p=ps).tolist()
-            select_new_ys = [new_ys[select_id] for select_id in select_ids]
-            select_new_values = [values[select_id] for select_id in select_ids]
-
-            #logging
-            infos.append({'step':step, 'x':x, 'ys':ys, 'new_ys':new_ys, 'values':values, 'select_new_ys':select_new_ys})
-
-            #preparation for next loop
-            ys = select_new_ys
-        
-        if self.verbose:
-            print("INFO: Chain of thought information ", infos)
-
-        return ys, select_new_values
-    
-    def __call__(self, prompt):
-        """
-        Calls the Chain of thoughts algorithm to get list of most
-        likely thoughts.
-
-        After, the method asks a final answer evaluator to get the 
-        final answer from the best chainof thoughts produced at the 
-        lowest level of the tree. 
-
-        Returns a string containing the answer to the prompt
-        """
-        ys, values = self.solve(prompt)
-        ids = list(range(len(ys)))
-
-        #selection to get best final answer
-        if self.selection_method == 'greedy':     
-            # gets the best N=num_select_sample choices
-            select_ids = sorted(ids, key=lambda x: values[x], reverse=True)[:1]
-        elif self.selection_method == 'sample':
-            # weighted samples from all possible options to get N=num_select_sample choices.
-            ps = np.array(values) / sum(values)
-            select_ids = np.random.choice(ids, size=1, p=ps).tolist()
-        final_CoT = ys[select_ids[0]]
-
-        #extract the final answer from the last chain of thought
-        if self.return_boolean:
-            final_answer =  self.get_final_bool_answer(prompt,final_CoT)
-        else:
-            final_answer =  self.get_final_answer(prompt,final_CoT)
-        
-        return final_answer
-    
-class CoT(ToT):
-    """
->>>>>>> c45a0379
     Creates a CoT wrapper around an LLM
     
     Is a special instance of ToT where the branching fraction,
@@ -576,17 +348,10 @@
             
         output_text = self.tokenizer.decode(outputs[0], skip_special_tokens=True)
         answer = output_text[output_text.rfind("[/INST]") + len("[/INST]"):]
-<<<<<<< HEAD
 
         if self.verbose:
             print("INFO: output from Llama2 LLM: ", answer)
 
-=======
-
-        if self.verbose:
-            print("INFO: output from Llama2 LLM: ", answer)
-
->>>>>>> c45a0379
         return answer
 
 class OpenAILLM():
@@ -629,13 +394,4 @@
         if self.verbose:
             print("INFO: output from OpenAI LLM: ", answer)
         
-<<<<<<< HEAD
-        answer = result['choices'][0]['message']['content']
-
-        if self.verbose:
-            print("INFO: output from OpenAI LLM: ", answer)
-        
-        return answer
-=======
-        return answer
->>>>>>> c45a0379
+        return answer