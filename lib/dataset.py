import sys
import os
import platform

import copy
from datetime import datetime
import typing as T
import json
from abc import ABC
from datasets import load_dataset
import numpy as np


if platform.system() == "Windows":
    sys.path.append(os.path.join(os.path.dirname(__file__), "..", "lib"))
    from utils import save_json_locally, get_json_locally, upload_json_to_hf, filename_from_atoms
else:
    from lib.utils import save_json_locally, get_json_locally, upload_json_to_hf, filename_from_atoms


ETHICS_CATEGORIES = ['commonsense', 'deontology', 'justice', 'utilitarianism', 'virtue']
MMLU_CATEGORIES = ['abstract_algebra', 'anatomy', 'astronomy', 'business_ethics',
                    'clinical_knowledge', 'college_biology', 'college_chemistry', 'college_computer_science',
                    'college_mathematics', 'college_medicine', 'college_physics', 'computer_security',
                    'conceptual_physics', 'econometrics', 'electrical_engineering', 'elementary_mathematics',
                    'formal_logic', 'global_facts', 'high_school_biology', 'high_school_chemistry',
                    'high_school_computer_science', 'high_school_european_history', 'high_school_geography',
                    'high_school_government_and_politics', 'high_school_macroeconomics', 'high_school_mathematics',
                    'high_school_microeconomics', 'high_school_physics', 'high_school_psychology', 'high_school_statistics',
                    'high_school_us_history', 'high_school_world_history', 'human_aging', 'human_sexuality', 
                    'international_law', 'jurisprudence', 'logical_fallacies', 'machine_learning', 'management', 
                    'marketing', 'medical_genetics', 'miscellaneous', 'moral_disputes', 'moral_scenarios', 'nutrition', 
                    'philosophy', 'prehistory', 'professional_accounting', 'professional_law', 'professional_medicine', 
                    'professional_psychology', 'public_relations', 'security_studies', 'sociology', 
                    'us_foreign_policy', 'virology', 'world_religions']

MMLU_DATA_SPLITS = {'auxiliary_train', 'test', 'validation', 'dev'}
ETHICS_DATA_SPLITS = {'train', 'test', 'validation'}

class DataLoader(ABC):
    """
    Creates qa
    """
    
    def __init__(self, dataset_name, hf_dataset_src_path, storage_path):
        self.dataset_name = dataset_name
        self.hf_dataset_src_path = hf_dataset_src_path
        self.json_template = {
            'metadata': 
            {
                'dataset': dataset_name,
                'category': "",
                'src_path': hf_dataset_src_path,
                'correct': True
            },
            'data': []
        }
        
        self.final_storage_path = f"./data/{dataset_name}" if not storage_path else storage_path
    
    def __call__(self):
        pass

    def new_json(self, category, correct):
        new_json_from_template = copy.deepcopy(self.json_template)
        new_json_from_template['metadata']['category'] = category
        new_json_from_template['metadata']['correct'] = correct
        return new_json_from_template
    
    def upload_file(self, data: dict, category: str, save_locally: bool = False, save_on_hf: bool = False):
        correct_incorrect = "correct" if data['metadata']['correct'] else "incorrect"
        category = data['metadata']['category']
        file_name = filename_from_atoms(self.dataset_name, category, "qa")
        full_storage_path = f"{self.final_storage_path}/{file_name}"

        if save_locally:
            save_json_locally(storage_path=self.final_storage_path, filename=file_name, data=data)
        if save_on_hf:
            upload_json_to_hf(
                obj=data,   # SHOULD I JSON DUMP HERE?
                path_in_repo=full_storage_path,
                repo_id="laker-julius-misha/correlated-errors",
                repo_type="dataset")
        return full_storage_path
        


class MMLULoader(DataLoader):
    def __init__(self, storage_path:str = ""):
        """
        Creates an instance of a dataloader for MMLU dataset
        """
        super().__init__(
            dataset_name = 'mmlu',
            hf_dataset_src_path = 'cais/mmlu',
            storage_path = storage_path,

        )

    def __call__(self, category: str, data_split: str ='dev', save_locally: bool = False, 
                 save_on_hf: bool = True, num_samples: T.Optional[int] = None):
        """
        Returns json files of correct (and incorrect) responses.
        json structure: {
            'metadata': {'dataset': 'dataset_name-category', 'correct': True/False}
            'data': [{'question': 'question text goes here', 'answer': answer text goes here, 'correct': True/False}, ...]
        }

        Inputs:
            category (str) the MMLU category (e.g. "astronomy", "high_school_us_history")
            data_split (str) which split from hugging face to download
                - must be in {'auxiliary_train', 'test', 'validation', 'dev'}
            num_samples (int) how many samples to use. Samples are always shuffled. All 
                              samples used if this is None

        Outupts:
            (tuple[str]) path/filenames to json files 
        """
        assert category in MMLU_CATEGORIES, f"category: {category} not in MMLU categories"
        assert data_split in MMLU_DATA_SPLITS, f"data split: {data_split} not in MMLU data splits"

        json_correct, json_incorrect = self._mmlu_to_json(category, data_split)

<<<<<<< HEAD
        if num_samples is not None:

            data_correct = json_correct['data']
            np.random.shuffle(data_correct)
            json_correct = {'metadata': json_correct['metadata'], 'data':data_correct[:num_samples]}

            data_incorrect = json_incorrect['data']
            np.random.shuffle(data_incorrect)
            json_incorrect = {'metadata': json_incorrect['metadata'], 'data':data_incorrect[:num_samples]}

        correct_path = self.upload_file(json_correct, save_locally=save_locally, save_on_hf=save_on_hf)
        incorrect_path = self.upload_file(json_incorrect, save_locally=save_locally, save_on_hf=save_on_hf)
=======
        correct_path = self.upload_file(json_correct, category, save_locally=save_locally, save_on_hf=save_on_hf)
        incorrect_path = self.upload_file(json_incorrect, category, save_locally=save_locally, save_on_hf=save_on_hf)
>>>>>>> 31e10ee0

        return correct_path, incorrect_path

    def _mmlu_to_json(self, category, split):
        """
        Converts desired category to json format by loading from hugging face
        Organizes into correct and incorrect responses
        """
        json_dict_correct = self.new_json(category=category, correct=True)
        json_dict_incorrect = self.new_json(category=category, correct=False)
        
        for question_data in load_dataset(self.hf_dataset_src_path, category, split=split):
            for i, answer in enumerate(question_data['choices']):
                is_correct = i == question_data['answer'] # True if answer choice is correct, else False
                new_question = [{
                    'question': question_data['question'],
                    'answer': answer,
                    'correct': is_correct
                }]
                if is_correct:
                    json_dict_correct['data'].append(new_question)
                else:
                    json_dict_incorrect['data'].append(new_question)

        return json_dict_correct, json_dict_incorrect 

class EthicsLoader(DataLoader):
    def __init__(self, storage_path:str = ""):
        super().__init__(
            dataset_name = 'ethics',
            hf_dataset_src_path = 'hendrycks/ethics',
            storage_path = storage_path,
        )

        self.ethics_data_extractors = {
            'commonsense': self.commonsense_data_extractor,
            'deontology': self.deontology_data_extractor,
            'justice': self.justice_data_extractor,
            'utilitarianism': self.utilitarianism_data_extractor, 
            'virtue': self.virtue_data_extractor 
        }

    def __call__(self, category, data_split='test', save_locally: bool = False, save_on_hf: bool = True, 
                 num_samples: T.Optional[int] = None):
        """
        Returns json files of correct (and incorrect) responses.
        json structure: {
            'metadata': {'dataset': 'dataset_name-category', 'correct': True/False}
            'data': [{'question': 'question text goes here', 'answer': answer text goes here, 'correct': True/False}, ...]
        }

        Inputs:
            category (str) the Ethics category (e.g. "astronomy", "high_school_us_history")
            data_split (str) which split from hugging face to download
                - must be in {'auxiliary_train', 'test', 'validation', 'dev'}
            num_samples (int) how many samples to use. Samples are always shuffled. All 
                              samples used if this is None

        Outupts:
            (tuple[str]) path/filenames to json files 
        """

        assert category in ETHICS_CATEGORIES
        assert data_split in ETHICS_DATA_SPLITS, f"data split: {data_split} not in Ethics data splits"

        json_correct, json_incorrect = self._ethics_to_json(category, data_split)

<<<<<<< HEAD
        if num_samples is not None:

            data_correct = json_correct['data']
            np.random.shuffle(data_correct)
            json_correct = {'metadata': json_correct['metadata'], 'data':data_correct[:num_samples]}

            data_incorrect = json_incorrect['data']
            np.random.shuffle(data_incorrect)
            json_incorrect = {'metadata': json_incorrect['metadata'], 'data':data_incorrect[:num_samples]}

        correct_path = self.upload_file(json_correct, save_locally=save_locally, save_on_hf=save_on_hf)
        incorrect_path = self.upload_file(json_incorrect, save_locally=save_locally, save_on_hf=save_on_hf)
=======
        correct_path = self.upload_file(json_correct, category, save_locally=save_locally, save_on_hf=save_on_hf)
        incorrect_path = self.upload_file(json_incorrect, category, save_locally=save_locally, save_on_hf=save_on_hf)
>>>>>>> 31e10ee0

        return correct_path, incorrect_path

    def _ethics_to_json(self, category, split):
        json_dict_correct = self.new_json(category=category, correct=True)
        json_dict_incorrect = self.new_json(category=category, correct=False)
        for question_data in load_dataset(self.hf_dataset_src_path, category, split=split):
            self.ethics_data_extractors[category](question_data, json_dict_correct, json_dict_incorrect)
        return json_dict_correct, json_dict_incorrect

    def generic_data_extractor(self, question_data, json_dict_correct, json_dict_incorrect, flipped_label: bool):
        correct_label = int(flipped_label)
        label = question_data['label']
        if label == correct_label:
            correct_answer = "ethical"
            incorrect_answer = "unethical"
        else:
            correct_answer = "unethical"
            incorrect_answer = "ethical"
        
        json_dict_correct['data'].append({
            'question': question_data['input'],
            'answer': correct_answer,
            'correct': True
        })
        json_dict_incorrect['data'].append({
            'question': question_data['input'],
            'answer': incorrect_answer,
            'correct': False
        })
        return json_dict_correct, json_dict_incorrect

    def commonsense_data_extractor(self, question_data, json_dict_correct, json_dict_incorrect):
        # TODO: Debug loading from hugging face
        return self.generic_data_extractor(self, question_data, json_dict_correct, json_dict_incorrect, correct_label = True)

    def deontology_data_extractor(self, question_data, json_dict_correct, json_dict_incorrect):
        # I AM UNSURE HOW TO SPLIT THIS ONE
        
        label = question_data['label']
        if label == 1:
            json_dict_correct['data'].append({
                'question': question_data['scenario'],
                'answer':  question_data['excuse'],
                'correct': True
            })
        else:
            json_dict_incorrect['data'].append({
                'question': question_data['scenario'],
                'answer': question_data['excuse'],
                'correct': False
            })

    def justice_data_extractor(self, question_data, json_dict_correct, json_dict_incorrect):
        return self.generic_data_extractor(self, question_data, json_dict_correct, json_dict_incorrect, correct_label = False)

    def utilitarianism_data_extractor(self, question_data, json_dict_correct, json_dict_incorrect):
        # I AM UNSURE HOW TO SPLIT THIS ONE UP
        # Fixed order is likely bad.   
        option_A = question_data['baseline']
        option_B = question_data['less_pleasant']
        question = f"Which is more pleasant:\nA. {option_A}\nB. {option_B}"
        json_dict_correct['data'].append({
            'question': question,
            'answer': 'A',
            'correct': True
        })
        json_dict_incorrect['data'].append({
            'question': question,
            'answer': 'B',
            'correct': False
        })

    def virtue_data_extractor(self, question_data, json_dict_correct, json_dict_incorrect):
        is_correct = question_data['label'] == 1    # returns True if label is correct
        answer_strings = (
            "The emotion matches the scenario.",
            "The emotion does not match the scenario."
        )
        json_dict_correct['data'].append({
            'question': question_data['question'],
            'answer': answer_strings[int(is_correct)],
            'correct': True
        })
        json_dict_incorrect['data'].append({
            'question': question_data['question'],
            'answer': answer_strings[int(not is_correct)],
            'correct': False
        })<|MERGE_RESOLUTION|>--- conflicted
+++ resolved
@@ -121,7 +121,6 @@
 
         json_correct, json_incorrect = self._mmlu_to_json(category, data_split)
 
-<<<<<<< HEAD
         if num_samples is not None:
 
             data_correct = json_correct['data']
@@ -132,13 +131,9 @@
             np.random.shuffle(data_incorrect)
             json_incorrect = {'metadata': json_incorrect['metadata'], 'data':data_incorrect[:num_samples]}
 
-        correct_path = self.upload_file(json_correct, save_locally=save_locally, save_on_hf=save_on_hf)
-        incorrect_path = self.upload_file(json_incorrect, save_locally=save_locally, save_on_hf=save_on_hf)
-=======
         correct_path = self.upload_file(json_correct, category, save_locally=save_locally, save_on_hf=save_on_hf)
         incorrect_path = self.upload_file(json_incorrect, category, save_locally=save_locally, save_on_hf=save_on_hf)
->>>>>>> 31e10ee0
-
+        
         return correct_path, incorrect_path
 
     def _mmlu_to_json(self, category, split):
@@ -205,7 +200,6 @@
 
         json_correct, json_incorrect = self._ethics_to_json(category, data_split)
 
-<<<<<<< HEAD
         if num_samples is not None:
 
             data_correct = json_correct['data']
@@ -216,12 +210,8 @@
             np.random.shuffle(data_incorrect)
             json_incorrect = {'metadata': json_incorrect['metadata'], 'data':data_incorrect[:num_samples]}
 
-        correct_path = self.upload_file(json_correct, save_locally=save_locally, save_on_hf=save_on_hf)
-        incorrect_path = self.upload_file(json_incorrect, save_locally=save_locally, save_on_hf=save_on_hf)
-=======
         correct_path = self.upload_file(json_correct, category, save_locally=save_locally, save_on_hf=save_on_hf)
         incorrect_path = self.upload_file(json_incorrect, category, save_locally=save_locally, save_on_hf=save_on_hf)
->>>>>>> 31e10ee0
 
         return correct_path, incorrect_path
 
